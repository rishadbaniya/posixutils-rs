--- conflicted
+++ resolved
@@ -9,12 +9,8 @@
 
 use super::constants::COULD_NOT_UNWRAP_FILENAME;
 
-<<<<<<< HEAD
 #[derive(Debug)]
 pub struct FileData<'a> {
-=======
-pub struct FileData {
->>>>>>> ba91157e
     path: PathBuf,
     lines: Vec<&'a str>,
     modified: SystemTime,
@@ -61,7 +57,7 @@
     }
 
     pub fn path(&self) -> &str {
-        self.path.to_str().unwrap_or(&COULD_NOT_UNWRAP_FILENAME)
+        self.path.to_str().unwrap_or(COULD_NOT_UNWRAP_FILENAME)
     }
 }
 
@@ -80,7 +76,6 @@
     }
 }
 
-<<<<<<< HEAD
 impl<'a> Iterator for LineReader<'a> {
     type Item = &'a str;
 
@@ -104,10 +99,6 @@
         }
         self.content = rest;
         Some(from_utf8(&line[..line_len - 1]).expect("Failed to convert to str"))
-=======
-    pub fn path(&self) -> &str {
-        self.path.to_str().unwrap_or(COULD_NOT_UNWRAP_FILENAME)
->>>>>>> ba91157e
     }
 
 }